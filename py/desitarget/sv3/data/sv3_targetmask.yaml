--- conflicted
+++ resolved
@@ -203,7 +203,6 @@
 # ADM safest to set MORE_ZGOOD for ELGs/LRGs to DONE PROVIDED they have NUMOBS=1 as
 # ADM they can match QSO targets that require multiple observations and trump those
 # ADM QSOs with a higher priority. There is a unit test to check NUMOBS=1 for ELGs/LRGs.
-<<<<<<< HEAD
         ELG: {UNOBS: 103000, MORE_ZGOOD: 2, MORE_ZWARN: 103000, DONE: 2, OBS: 1, DONOTOBSERVE: 0, ZWARN_DECREMENT: 10000}
         LRG: {UNOBS: 103200, MORE_ZGOOD: 2, MORE_ZWARN: 103200, DONE: 2, OBS: 1, DONOTOBSERVE: 0, ZWARN_DECREMENT: 10000}
 # ADM The MORE_MIDZQSO priority is driven by secondary programs from Gontcho a Gontcho (1.4 < z < 2.1)
@@ -212,24 +211,14 @@
         QSO: {UNOBS: 103400, MORE_ZGOOD: 103350, MORE_ZWARN: 103300, MORE_MIDZQSO: 103350, DONE: 2, OBS: 1, DONOTOBSERVE: 0, ZWARN_DECREMENT: 10000}
         ELG_LOP: {UNOBS: 103000, MORE_ZGOOD: 2, MORE_ZWARN: 103000, DONE: 2, OBS: 1, DONOTOBSERVE: 0, ZWARN_DECREMENT: 10000}
         ELG_HIP: {UNOBS: 103100, MORE_ZGOOD: 2, MORE_ZWARN: 103100, DONE: 2, OBS: 1, DONOTOBSERVE: 0, ZWARN_DECREMENT: 10000}
-        # ADM don't prioritize a N/S target if it doesn't have other bits set
-        LRG_NORTH: {UNOBS: 0, DONE: 0, OBS: 0, DONOTOBSERVE: 0, ZWARN_DECREMENT: 0}
-        QSO_HIZ: SAME_AS_LRG_NORTH
-=======
-        ELG: {UNOBS: 3000, MORE_ZGOOD: 2, DONE: 2, OBS: 1, DONOTOBSERVE: 0, MORE_MIDZQSO: 0}
-        LRG: {UNOBS: 3200, MORE_ZGOOD: 2, DONE: 2, OBS: 1, DONOTOBSERVE: 0, MORE_MIDZQSO: 0}
-# ADM The MORE_MIDZQSO priority is driven by secondary programs from Gontcho a Gontcho (1.4 < z < 2.1)
-# ADM and Weiner et al. (0.7 < z < 2.1) to reobserve confirmed quasars where possible. The priority
-# ADM of 100 should only be higher than DONE (and secondary filler) targets.
-        QSO: {UNOBS: 3400, MORE_ZGOOD: 3350, MORE_ZWARN: 3300, MORE_MIDZQSO: 100, DONE: 2, OBS: 1, DONOTOBSERVE: 0}
-        ELG_LOP: {UNOBS: 3000, MORE_ZGOOD: 2, DONE: 2, OBS: 1, DONOTOBSERVE: 0, MORE_MIDZQSO: 0}
-        ELG_HIP: {UNOBS: 3100, MORE_ZGOOD: 2, DONE: 2, OBS: 1, DONOTOBSERVE: 0, MORE_MIDZQSO: 0}
         # ADM Informational bits. Don't let them set priorities.
-        LRG_LOWDENS: {UNOBS: 0, DONE: 0, OBS: 0, DONOTOBSERVE: 0, MORE_MIDZQSO: 0}
+        LRG_LOWDENS: {UNOBS: 0, DONE: 0, OBS: 0, DONOTOBSERVE: 0, MORE_MIDZQSO: 0, ZWARN_DECREMENT: 0}
         QSO_HIZ: SAME_AS_LRG_LOWDENS
         # ADM don't prioritize a N/S target if it doesn't have other bits set
+        LRG_NORTH: {UNOBS: 0, DONE: 0, OBS: 0, DONOTOBSERVE: 0, MORE_MIDZQSO: 0, ZWARN_DECREMENT: 0}
+        QSO_HIZ: SAME_AS_LRG_NORTH
+        # ADM don't prioritize a N/S target if it doesn't have other bits set
         LRG_NORTH: {UNOBS: 0, DONE: 0, OBS: 0, DONOTOBSERVE: 0, MORE_MIDZQSO: 0}
->>>>>>> dbf79584
         ELG_NORTH: SAME_AS_LRG_NORTH
         QSO_NORTH: SAME_AS_LRG_NORTH
         ELG_LOP_NORTH: SAME_AS_LRG_NORTH
@@ -240,12 +229,8 @@
         QSO_SOUTH: SAME_AS_LRG_NORTH
         ELG_LOP_SOUTH: SAME_AS_LRG_NORTH
         ELG_HIP_SOUTH: SAME_AS_LRG_NORTH
-<<<<<<< HEAD
-        BAD_SKY: {UNOBS: 0, OBS: 0, DONE: 0, MORE_ZWARN: 0, MORE_ZGOOD: 0, ZWARN_DECREMENT: 0}
-=======
         LRG_LOWDENS_SOUTH: SAME_AS_LRG_NORTH
-        BAD_SKY: {UNOBS: 0, OBS: 0, DONE: 0, MORE_ZWARN: 0, MORE_ZGOOD: 0, MORE_MIDZQSO: 0}
->>>>>>> dbf79584
+        BAD_SKY: {UNOBS: 0, OBS: 0, DONE: 0, MORE_ZWARN: 0, MORE_ZGOOD: 0, MORE_MIDZQSO: 0, ZWARN_DECREMENT: 0}
         #- Standards and sky are treated specially; priorities don't apply
         STD_FAINT:  -1
         STD_WD:     -1
@@ -268,21 +253,12 @@
     # ADM reserve 2998 for MWS_WD (ensuring a priority below Dark Survey targets, just in case)
     #- reobserving successes has lower priority than MWS
     sv3_bgs_mask:
-<<<<<<< HEAD
-        BGS_FAINT: {UNOBS: 102000, MORE_ZWARN: 102000, MORE_ZGOOD: 2, DONE: 2, OBS: 1, DONOTOBSERVE: 0, ZWARN_DECREMENT: 10000}
-        BGS_BRIGHT: {UNOBS: 102100, MORE_ZWARN: 102100, MORE_ZGOOD: 2, DONE: 2, OBS: 1, DONOTOBSERVE: 0, ZWARN_DECREMENT: 10000}
-        BGS_WISE: {UNOBS: 102000, MORE_ZWARN: 102000, MORE_ZGOOD: 2, DONE: 2, OBS: 1, DONOTOBSERVE: 0, ZWARN_DECREMENT: 10000}
-        BGS_FAINT_HIP: {UNOBS: 102100, MORE_ZWARN: 102100, MORE_ZGOOD: 2, DONE: 2, OBS: 1, DONOTOBSERVE: 0, ZWARN_DECREMENT: 10000}
+        BGS_FAINT: {UNOBS: 102000, MORE_ZWARN: 102000, MORE_ZGOOD: 2, DONE: 2, OBS: 1, DONOTOBSERVE: 0, MORE_MIDZQSO: 0, ZWARN_DECREMENT: 10000}
+        BGS_BRIGHT: {UNOBS: 102100, MORE_ZWARN: 102100, MORE_ZGOOD: 2, DONE: 2, OBS: 1, DONOTOBSERVE: 0, MORE_MIDZQSO: 0, ZWARN_DECREMENT: 10000}
+        BGS_WISE: {UNOBS: 102000, MORE_ZWARN: 102000, MORE_ZGOOD: 2, DONE: 2, OBS: 1, DONOTOBSERVE: 0, MORE_MIDZQSO: 0, ZWARN_DECREMENT: 10000}
+        BGS_FAINT_HIP: {UNOBS: 102100, MORE_ZWARN: 102100, MORE_ZGOOD: 2, DONE: 2, OBS: 1, DONOTOBSERVE: 0, MORE_MIDZQSO: 0, ZWARN_DECREMENT: 10000}
         # ADM don't prioritize a N/S target if it doesn't have other bits set
-        BGS_FAINT_SOUTH: {UNOBS: 0, MORE_ZWARN: 0, MORE_ZGOOD: 0, DONE: 0, OBS: 0, DONOTOBSERVE: 0, ZWARN_DECREMENT: 0}
-=======
-        BGS_FAINT: {UNOBS: 2000, MORE_ZWARN: 2, MORE_ZGOOD: 1000, DONE: 2, OBS: 1, DONOTOBSERVE: 0, MORE_MIDZQSO: 0}
-        BGS_BRIGHT: {UNOBS: 2100, MORE_ZWARN: 2, MORE_ZGOOD: 1000, DONE: 2, OBS: 1, DONOTOBSERVE: 0, MORE_MIDZQSO: 0}
-        BGS_WISE: {UNOBS: 2000, MORE_ZWARN: 2, MORE_ZGOOD: 1000, DONE: 2, OBS: 1, DONOTOBSERVE: 0, MORE_MIDZQSO: 0}
-        BGS_FAINT_HIP: {UNOBS: 2100, MORE_ZWARN: 2, MORE_ZGOOD: 1000, DONE: 2, OBS: 1, DONOTOBSERVE: 0, MORE_MIDZQSO: 0}
-        # ADM don't prioritize a N/S target if it doesn't have other bits set
-        BGS_FAINT_SOUTH: {UNOBS: 0, MORE_ZWARN: 0, MORE_ZGOOD: 0, DONE: 0, OBS: 0, DONOTOBSERVE: 0, MORE_MIDZQSO: 0}
->>>>>>> dbf79584
+        BGS_FAINT_SOUTH: {UNOBS: 0, MORE_ZWARN: 0, MORE_ZGOOD: 0, DONE: 0, OBS: 0, DONOTOBSERVE: 0, MORE_MIDZQSO: 0, ZWARN_DECREMENT: 0}
         BGS_FAINT_NORTH: SAME_AS_BGS_FAINT_SOUTH
         BGS_BRIGHT_SOUTH: SAME_AS_BGS_FAINT_SOUTH
         BGS_BRIGHT_NORTH: SAME_AS_BGS_FAINT_SOUTH
@@ -292,41 +268,23 @@
     #- Milky Way Survey: priorities 1000-1999
     # ADM WDs should be prioritized above BGS at 2998
     sv3_mws_mask: 
-<<<<<<< HEAD
-        MWS_BROAD:                    {UNOBS: 101400, MORE_ZWARN: 101400, MORE_ZGOOD: 2, DONE: 2, OBS: 1, DONOTOBSERVE: 0, ZWARN_DECREMENT: 10000}
-        MWS_WD:                       {UNOBS: 102998, MORE_ZWARN: 102998, MORE_ZGOOD: 2, DONE: 2, OBS: 1, DONOTOBSERVE: 0, ZWARN_DECREMENT: 10000}
-        MWS_NEARBY:                   {UNOBS: 101600, MORE_ZWARN: 101600, MORE_ZGOOD: 2, DONE: 2, OBS: 1, DONOTOBSERVE: 0, ZWARN_DECREMENT: 10000}
-        MWS_BHB:                      {UNOBS: 101550, MORE_ZWARN: 101550, MORE_ZGOOD: 2, DONE: 2, OBS: 1, DONOTOBSERVE: 0, ZWARN_DECREMENT: 10000}
+        MWS_BROAD:                    {UNOBS: 101400, MORE_ZWARN: 101400, MORE_ZGOOD: 2, DONE: 2, OBS: 1, DONOTOBSERVE: 0, MORE_MIDZQSO: 0, ZWARN_DECREMENT: 10000}
+        MWS_WD:                       {UNOBS: 102998, MORE_ZWARN: 102998, MORE_ZGOOD: 2, DONE: 2, OBS: 1, DONOTOBSERVE: 0, MORE_MIDZQSO: 0, ZWARN_DECREMENT: 10000}
+        MWS_NEARBY:                   {UNOBS: 101600, MORE_ZWARN: 101600, MORE_ZGOOD: 2, DONE: 2, OBS: 1, DONOTOBSERVE: 0, MORE_MIDZQSO: 0, ZWARN_DECREMENT: 10000}
+        MWS_BHB:                      {UNOBS: 101550, MORE_ZWARN: 101550, MORE_ZGOOD: 2, DONE: 2, OBS: 1, DONOTOBSERVE: 0, MORE_MIDZQSO: 0, ZWARN_DECREMENT: 10000}
 
         # ADM don't prioritize a N/S target if it doesn't have other bits set
-        MWS_BROAD_NORTH:              {UNOBS: 0, DONE: 0, OBS: 0, DONOTOBSERVE: 0, ZWARN_DECREMENT: 10000}
+        MWS_BROAD_NORTH:              {UNOBS: 0, DONE: 0, OBS: 0, DONOTOBSERVE: 0, MORE_MIDZQSO: 0, ZWARN_DECREMENT: 0}
         MWS_BROAD_SOUTH:              SAME_AS_MWS_BROAD_NORTH
-        MWS_MAIN_BLUE:                {UNOBS: 101500, MORE_ZWARN: 101500, MORE_ZGOOD: 2, DONE: 2, OBS: 1, DONOTOBSERVE: 0, ZWARN_DECREMENT: 10000}
-=======
-        MWS_BROAD:                    {UNOBS: 1400, MORE_ZWARN: 2, MORE_ZGOOD: 2, DONE: 2, OBS: 1, DONOTOBSERVE: 0, MORE_MIDZQSO: 0}
-        MWS_WD:                       {UNOBS: 2998, MORE_ZWARN: 2, MORE_ZGOOD: 2, DONE: 2, OBS: 1, DONOTOBSERVE: 0, MORE_MIDZQSO: 0}
-        MWS_NEARBY:                   {UNOBS: 1600, MORE_ZWARN: 2, MORE_ZGOOD: 2, DONE: 2, OBS: 1, DONOTOBSERVE: 0, MORE_MIDZQSO: 0}
-        MWS_BHB:                      {UNOBS: 1550, MORE_ZWARN: 2, MORE_ZGOOD: 2, DONE: 2, OBS: 1, DONOTOBSERVE: 0, MORE_MIDZQSO: 0}
-
-        # ADM don't prioritize a N/S target if it doesn't have other bits set
-        MWS_BROAD_NORTH:              {UNOBS: 0, DONE: 0, OBS: 0, DONOTOBSERVE: 0, MORE_MIDZQSO: 0}
-        MWS_BROAD_SOUTH:              SAME_AS_MWS_BROAD_NORTH
-        MWS_MAIN_BLUE:                {UNOBS: 1500, MORE_ZWARN: 2, MORE_ZGOOD: 2, DONE: 2, OBS: 1, DONOTOBSERVE: 0, MORE_MIDZQSO: 0}
->>>>>>> dbf79584
+        MWS_MAIN_BLUE:                {UNOBS: 101500, MORE_ZWARN: 101500, MORE_ZGOOD: 2, DONE: 2, OBS: 1, DONOTOBSERVE: 0, MORE_MIDZQSO: 0, ZWARN_DECREMENT: 0}
         MWS_MAIN_BLUE_NORTH:          SAME_AS_MWS_BROAD_NORTH
         MWS_MAIN_BLUE_SOUTH:          SAME_AS_MWS_BROAD_NORTH
         MWS_MAIN_RED:                 SAME_AS_MWS_MAIN_BLUE
         MWS_MAIN_RED_NORTH:           SAME_AS_MWS_BROAD_NORTH
         MWS_MAIN_RED_SOUTH:           SAME_AS_MWS_BROAD_NORTH
-<<<<<<< HEAD
-        BACKUP_BRIGHT:                {UNOBS: 100009, MORE_ZWARN: 100009, MORE_ZGOOD: 2, DONE: 2, OBS: 1, DONOTOBSERVE: 0, ZWARN_DECREMENT: 10000}
-        BACKUP_FAINT:                 {UNOBS: 100008, MORE_ZWARN: 100008, MORE_ZGOOD: 2, DONE: 2, OBS: 1, DONOTOBSERVE: 0, ZWARN_DECREMENT: 10000}
-        BACKUP_VERY_FAINT:            {UNOBS: 100007, MORE_ZWARN: 100007, MORE_ZGOOD: 2, DONE: 2, OBS: 1, DONOTOBSERVE: 0, ZWARN_DECREMENT: 10000}
-=======
-        BACKUP_BRIGHT:                {UNOBS: 9, DONE: 2, OBS: 1, DONOTOBSERVE: 0, MORE_MIDZQSO: 0}
-        BACKUP_FAINT:                 {UNOBS: 8, DONE: 2, OBS: 1, DONOTOBSERVE: 0, MORE_MIDZQSO: 0}
-        BACKUP_VERY_FAINT:            {UNOBS: 7, DONE: 2, OBS: 1, DONOTOBSERVE: 0, MORE_MIDZQSO: 0}
->>>>>>> dbf79584
+        BACKUP_BRIGHT:                {UNOBS: 100009, MORE_ZWARN: 100009, MORE_ZGOOD: 2, DONE: 2, OBS: 1, DONOTOBSERVE: 0, MORE_MIDZQSO: 0, ZWARN_DECREMENT: 10000}
+        BACKUP_FAINT:                 {UNOBS: 100008, MORE_ZWARN: 100008, MORE_ZGOOD: 2, DONE: 2, OBS: 1, DONOTOBSERVE: 0, MORE_MIDZQSO: 0, ZWARN_DECREMENT: 10000}
+        BACKUP_VERY_FAINT:            {UNOBS: 100007, MORE_ZWARN: 100007, MORE_ZGOOD: 2, DONE: 2, OBS: 1, DONOTOBSERVE: 0, MORE_MIDZQSO: 0, ZWARN_DECREMENT: 10000}
         # ADM Standards are special; priorities don't apply.
         GAIA_STD_FAINT:  -1
         GAIA_STD_WD:  -1
@@ -334,15 +292,6 @@
 
     # ADM secondary target priorities.
     sv3_scnd_mask:
-<<<<<<< HEAD
-        VETO:                   {UNOBS:  0, DONE: 0, OBS: 0, DONOTOBSERVE: 0}
-        UDG:                    {UNOBS: 1900, DONE:    2, OBS: 1, DONOTOBSERVE: 0}
-        FIRST_MALS:             {UNOBS: 1025, DONE:    2, OBS: 1, DONOTOBSERVE: 0}
-        QSO_RED:                {UNOBS: 103400, MORE_ZGOOD: 103350, MORE_ZWARN: 103300, MORE_MIDZQSO: 103350, DONE: 2, OBS: 1, DONOTOBSERVE: 0, ZWARN_DECREMENT: 10000}
-#       MWS_DDOGIANTS:          {UNOBS: 1450, DONE:    2, OBS: 1, DONOTOBSERVE: 0}
-        MWS_CLUS_GAL_DEEP:      {UNOBS: 1450, DONE:    2, OBS: 1, DONOTOBSERVE: 0}
-        LOW_MASS_AGN:           {UNOBS: 1025, DONE:    2, OBS: 1, DONOTOBSERVE: 0}
-=======
         VETO:                   {UNOBS:  0, DONE: 0, OBS: 0, DONOTOBSERVE: 0, MORE_MIDZQSO: 0}
         UDG:                    {UNOBS: 1900, DONE:    2, OBS: 1, DONOTOBSERVE: 0, MORE_MIDZQSO: 0}
         FIRST_MALS:             {UNOBS: 1025, DONE:    2, OBS: 1, DONOTOBSERVE: 0, MORE_MIDZQSO: 0}
@@ -350,7 +299,6 @@
 #       MWS_DDOGIANTS:          {UNOBS: 1450, DONE:    2, OBS: 1, DONOTOBSERVE: 0, MORE_MIDZQSO: 0}
         MWS_CLUS_GAL_DEEP:      {UNOBS: 1450, DONE:    2, OBS: 1, DONOTOBSERVE: 0, MORE_MIDZQSO: 0}
         LOW_MASS_AGN:           {UNOBS: 1025, DONE:    2, OBS: 1, DONOTOBSERVE: 0, MORE_MIDZQSO: 0}
->>>>>>> dbf79584
         FAINT_HPM:              SAME_AS_LOW_MASS_AGN
         LOW_Z_TIER1:            {UNOBS: 80, DONE:    2, OBS: 1, DONOTOBSERVE: 0, MORE_MIDZQSO: 0}
         LOW_Z_TIER2:            {UNOBS: 70, DONE:    2, OBS: 1, DONOTOBSERVE: 0, MORE_MIDZQSO: 0}
@@ -392,15 +340,10 @@
         ELG: 9
         LRG: 9
         QSO: 4
-<<<<<<< HEAD
         ELG_LOP: 9
         ELG_HIP: 9
-=======
-        ELG_LOP: 1
-        ELG_HIP: 1
         # ADM LRG_LOWDENS is a purely informational bit.
         LRG_LOWDENS: 0
->>>>>>> dbf79584
         # ADM don't observe a N/S target if it doesn't have other bits set
         LRG_NORTH: 0
         ELG_NORTH: 0
