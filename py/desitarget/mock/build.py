--- conflicted
+++ resolved
@@ -182,11 +182,7 @@
 
             
 ############################################################
-<<<<<<< HEAD
 def add_mock_shapes_and_fluxes(mocktargets, realtargets=None):
-=======
-def add_mock_shapes_and_fluxes(mocktargets, realtargets):
->>>>>>> 1b253042
     '''
     Add DECAM_FLUX, SHAPEDEV_R, and SHAPEEXP_R from a real target catalog
     
@@ -201,15 +197,11 @@
 
     if 'SHAPEEXP_R' not in mocktargets.dtype.names:
         mocktargets['SHAPEEXP_R'] = np.zeros(n, dtype='f4')
-<<<<<<< HEAD
 
     if realtargets is None:
         print('WARNING: no real target catalog provided; adding columns of zeros for DECAM_FLUX, SHAPE*')
         return
 
-=======
-        
->>>>>>> 1b253042
     from desitarget import desi_mask
     for objtype in ('ELG', 'LRG', 'QSO'):
         mask = desi_mask.mask(objtype)
@@ -218,17 +210,10 @@
         jj = np.where((realtargets['DESI_TARGET'] & mask) != 0)[0]
         if len(jj) == 0:
             raise ValueError("Real target catalog missing {}".format(objtype))
-<<<<<<< HEAD
-
-        #- Which random jj should be used to fill in values for ii?
-        kk = jj[np.random.randint(0, len(jj), size=len(ii))]
-
-=======
-        
+
         #- Which random jj should be used to fill in values for ii?
         kk = jj[np.random.randint(0, len(jj), size=len(ii))]
         
->>>>>>> 1b253042
         mocktargets['DECAM_FLUX'][ii] = realtargets['DECAM_FLUX'][kk]
         mocktargets['SHAPEDEV_R'][ii] = realtargets['SHAPEDEV_R'][kk]
         mocktargets['SHAPEEXP_R'][ii] = realtargets['SHAPEEXP_R'][kk]
@@ -241,11 +226,7 @@
         jj = np.where((realtargets['BGS_TARGET'] & mask) != 0)[0]
         if len(jj) == 0:
             raise ValueError("Real target catalog missing {}".format(objtype))
-<<<<<<< HEAD
-
-=======
-        
->>>>>>> 1b253042
+
         #- Which jj should be used to fill in values for ii?
         #- NOTE: not filling in BGS or MWS fluxes, only shapes
         kk = jj[np.random.randint(0, len(jj), size=len(ii))]
@@ -253,7 +234,6 @@
         mocktargets['SHAPEDEV_R'][ii] = realtargets['SHAPEDEV_R'][kk]
         mocktargets['SHAPEEXP_R'][ii] = realtargets['SHAPEEXP_R'][kk]
 
-<<<<<<< HEAD
 def add_OIIflux(targets, truth):
     '''
     PLACEHOLDER: add fake OIIFLUX entries to truth for ELG targets
@@ -281,8 +261,6 @@
     maxflux = np.clip(3e-16*rflux, 0, 7e-16)
     truth['OIIFLUX'][isELG] = maxflux * np.random.uniform(0,1.0,size=nELG)
 
-=======
->>>>>>> 1b253042
 def targets_truth(params, output_dir, realtargets=None):
     """
     Write
@@ -523,16 +501,8 @@
         targets['SUBPRIORITY'] = subprior
         targets['OBSCONDITIONS'] = obsconditions_total
         brickname = desispec.brick.brickname(targets['RA'], targets['DEC'])
-<<<<<<< HEAD
         targets['BRICKNAME'] = brickname        
         add_mock_shapes_and_fluxes(targets, realtargets)
-=======
-        targets['BRICKNAME'] = brickname
-        
-        if realtargets is not None:
-            add_mock_shapes_and_fluxes(targets, realtargets)
-        
->>>>>>> 1b253042
         targets.write(targets_filename, overwrite=True)
         print('Finished writing Targets file')
 
